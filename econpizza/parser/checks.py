"""Checking functions for parsing.py.
"""

import sys
import jax.numpy as jnp
from .build_generic_functions import func_pre_stst
import re


def _strip_comments(code):
    code = str(code)
    return re.sub(r'(?m)^ *#.*\n?', '', code)


def check_if_defined(evars, eqns, decisions, skipped_vars):
    """Check if all variables are defined in period t.
    """
    skipped_vars = [] if skipped_vars is None else skipped_vars
    calls = _strip_comments(
        decisions['calls']) if decisions is not None else ''

    for v in evars:
        v_in_eqns = [
            v in e.replace(v + "SS", "").replace(v + "Lag",
                                                 "").replace(v + "Prime", "")
            for e in eqns
        ]
        v_in_calls = v in calls.replace(
            v + "SS", "").replace(v + "Lag", "").replace(v + "Prime", "")
        if not any(v_in_eqns) and not v_in_calls and not v in skipped_vars:
            raise Exception(f"Variable `{v}` is not defined for time t.")
    return


def check_dublicates(evars):
    """Check if there are dublicates
    """
    evars = [*evars] if isinstance(evars, dict) else evars
    dubs = [x for i, x in enumerate(evars) if x in evars[:i]]
    dubmess = (
        " The variables list contains dublicate(s): %s" % ", ".join(
            dubs) if dubs else ""
    )
    if dubs:
        print("(parse:) Warning%s" % dubmess)
    return


def check_determinancy(evars, eqns):
    """Check if the numbers of eqns/vars match.
    """
    evars = [*evars] if isinstance(evars, dict) else evars
    sorted_evars = evars[:] = sorted(list(set(evars)), key=str.lower)
    if len(sorted_evars) != len(eqns):
        raise Exception(
            f"Model has {len(sorted_evars)} variables but {len(eqns)} equations."
        )
    return sorted_evars


def check_initial_values(model, shocks, init_guesses, fixed_values, init_wf, pre_stst_mapping):

    from . import d2jnp

    # run func_pre_stst to translate init values into vars & pars
    transform_back = model['options'].get('transform_back') or (lambda x: x)
<<<<<<< HEAD
    init_vals, par = func_pre_stst(transform_back(
        d2jnp(init_guesses)), transform_back(d2jnp(fixed_values)), pre_stst_mapping)
=======
    init_vals, par = func_pre_stst(transform_back(d2jnp(init_guesses)), transform_back(d2jnp(fixed_values)), pre_stst_mapping)
>>>>>>> b4ce6472

    # collect some information needed later
    model['context']['init_run'] = {}

    mess = ''
    if model.get('decisions'):
        # make a test backward and forward run
        _, decisions_output_init = model['context']['func_backw'](
            init_vals, init_vals, init_vals, init_vals, par, init_wf, jnp.zeros(len(shocks)))
        dists_init, _ = model['context']['func_forw_stst'](
            decisions_output_init, 1e-8, 1)

        if any(jnp.isnan(doi).any() for doi in decisions_output_init):
            mess = 'Outputs of decision stage contains `NaN`s'
        elif any(jnp.isinf(doi).any() for doi in decisions_output_init):
            mess = 'Outputs of decision stage are not finite'
        elif jnp.isnan(dists_init).any():
            mess = 'Distribution contains `NaN`s'
        elif jnp.isinf(dists_init).any():
            mess = 'Distribution is not finite'
    else:
        decisions_output_init = dists_init = []

    model['context']['init_run']['decisions_output'] = decisions_output_init
    model['context']['init_run']['dists'] = dists_init

    # final test of main function
    init_vals = init_vals[..., None]
    test = model['context']['func_eqns'](init_vals, init_vals, init_vals, init_vals, par, jnp.zeros(
        len(shocks)), jnp.array(dists_init)[..., None], (doi[..., None] for doi in decisions_output_init))

    if mess:
        pass
    elif jnp.isnan(test).any():
        mess += 'Output of final stage contains `NaN`s'
    elif jnp.isinf(test).any():
        mess += 'Output of final stage is not finite'

    if mess:
        raise Exception(mess + ' for initial values.')
    return


def check_shapes(distributions, init_decisions, dist_names):
    decisions_shape = init_decisions.shape
    # so far only for one distribution
    dist_shape = tuple([d.get('n')
                       for d in distributions[dist_names[0]].values()])
    check = [(ds == decisions_shape[-len(dist_shape):][i] or ds is None)
             for i, ds in enumerate(dist_shape)]
    if not all(check):
        raise Exception(
            f"Initial decisions and the distribution have different shapes in last dimensions: {decisions_shape}, {dist_shape}")
    return


def check_if_compiled(model, horizon, pars, stst):
    try:
        assert model['cache']['horizon'] == horizon
        assert jnp.allclose(model['cache']['stst'], stst)
        return jnp.allclose(model['cache']['pars'], pars)
    except:
        return False

def check_for_lags(calls, evars):
   for v in evars:
       if v+'Lag' in calls: 
           raise Exception(f"`{v}Lag` in decisions calls detected. For efficiency reasons, the use of lagged values is not supported here. This can be circumvented by defining an auxilliary variable, e.g. `{v}_lagged = {v}Lag`.")

<|MERGE_RESOLUTION|>--- conflicted
+++ resolved
@@ -64,12 +64,8 @@
 
     # run func_pre_stst to translate init values into vars & pars
     transform_back = model['options'].get('transform_back') or (lambda x: x)
-<<<<<<< HEAD
     init_vals, par = func_pre_stst(transform_back(
         d2jnp(init_guesses)), transform_back(d2jnp(fixed_values)), pre_stst_mapping)
-=======
-    init_vals, par = func_pre_stst(transform_back(d2jnp(init_guesses)), transform_back(d2jnp(fixed_values)), pre_stst_mapping)
->>>>>>> b4ce6472
 
     # collect some information needed later
     model['context']['init_run'] = {}
@@ -134,8 +130,9 @@
     except:
         return False
 
+
 def check_for_lags(calls, evars):
-   for v in evars:
-       if v+'Lag' in calls: 
-           raise Exception(f"`{v}Lag` in decisions calls detected. For efficiency reasons, the use of lagged values is not supported here. This can be circumvented by defining an auxilliary variable, e.g. `{v}_lagged = {v}Lag`.")
-
+    for v in evars:
+        if v+'Lag' in calls:
+            raise Exception(
+                f"`{v}Lag` in decisions calls detected. For efficiency reasons, the use of lagged values is not supported here. This can be circumvented by defining an auxilliary variable, e.g. `{v}_lagged = {v}Lag`.")